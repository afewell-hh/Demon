name: CI

on:
  push:
    branches: [ main, trunk, master ]
  pull_request:
    branches: [ "**" ]
  workflow_dispatch: {}

jobs:
  # DO NOT RENAME: used in branch protection required checks
  review-lock-guard:
    name: review-lock-guard
    runs-on: ubuntu-latest
    if: ${{ github.event_name == 'pull_request' }}
    permissions:
      contents: read
      pull-requests: read
    steps:
      - uses: actions/checkout@v4
      - uses: actions/github-script@v7
        with:
          script: |
            const {owner, repo} = context.repo;
            const pr = context.payload.pull_request;

            async function fetchState() {
              const res = await github.rest.pulls.get({ owner, repo, pull_number: pr.number });
              return {
                body: res.data.body || "",
                headSha: res.data.head.sha
              };
            }

            async function wait(ms) { return new Promise(r => setTimeout(r, ms)); }

            // Retry loop to tolerate API eventual consistency on PR body updates
            let lock = null;
            let headSha = null;
            const maxAttempts = 10;
            for (let i = 1; i <= maxAttempts; i++) {
              const { body, headSha: currentHead } = await fetchState();
              headSha = currentHead;
              const m = body.match(/Review-lock:\s*([0-9a-f]{40})/i);
              lock = m ? m[1] : null;
              if (lock && lock.toLowerCase() === headSha.toLowerCase()) {
                core.info(`Review-lock OK for ${headSha.slice(0,12)} on attempt ${i}`);
                break;
              }
              if (i < maxAttempts) {
                core.info(`Review-lock not aligned yet (attempt ${i}/${maxAttempts}): lock=${(lock||'none').slice(0,12)} headSha=${headSha.slice(0,12)}; retrying…`);
                await wait(3000);
              }
            }

            if (!lock) {
              core.setFailed("Review-lock not found. Add a line: 'Review-lock: <HEAD_SHA>'");
              return;
            }
            if (lock.toLowerCase() !== headSha.toLowerCase()) {
              core.setFailed(`Review-lock mismatch after retries: lock=${lock.slice(0,12)} headSha=${headSha.slice(0,12)}`);
            }
  build-test:
    runs-on: ubuntu-latest

    steps:
      - name: Checkout
        uses: actions/checkout@v4

      - name: Install Rust (pinned toolchain)
        uses: dtolnay/rust-toolchain@v1
        with:
          toolchain: 1.82.0
          components: clippy, rustfmt

      - name: Cache cargo registry + target
        uses: Swatinem/rust-cache@v2
        with:
          workspaces: |
            .
          cache-on-failure: true

      - name: Format check
        run: cargo fmt --all -- --check

      - name: Clippy (deny warnings)
        run: cargo clippy --workspace --all-targets -- -D warnings

      - name: Build (debug)
        run: cargo build --workspace

      - name: Unit tests
        run: cargo test --workspace --all-features -- --nocapture

      - name: "Guard: no snake_case in approvals template usage"
        run: |
          set -e
          ! grep -R --line-number -E '\\.(run_id|ritual_id|state_from|state_to)\\b' operate-ui/templates || \
            (echo "Snake_case fields found in templates; use camelCase VM fields."; exit 1)

      - name: Validate approval contract fixtures
        run: cargo test -p engine --test approval_contracts_spec -- --nocapture

      # M0 smoke: run echo ritual; NATS not required yet, but we bring it up to match dev profile
      - name: Start NATS (JetStream)
        run: |
          docker run -d --rm --name nats -p 4222:4222 -p 8222:8222 nats:2.10 -js
          # Wait briefly for readiness
          for i in {1..20}; do
            if docker logs nats 2>&1 | grep -q "Server is ready"; then exit 0; fi
            sleep 0.5
          done
          echo "NATS did not report ready in time"; docker logs nats; exit 1

      - name: Engine approvals integration (NATS)
        env:
          RITUAL_STREAM_NAME: RITUAL_EVENTS
        run: |
          cargo test -p engine --test approvals_integration -- --ignored --nocapture

      - name: Engine approvals TTL integration (NATS)
        env:
          RITUAL_STREAM_NAME: RITUAL_EVENTS
          APPROVAL_TTL_SECONDS: 2
        run: |
          cargo test -p engine --test approvals_ttl_integration -- --ignored --nocapture

      - name: Operate UI approvals routes (NATS)
        env:
          RITUAL_STREAM_NAME: RITUAL_EVENTS
        run: |
          cargo test -p operate-ui --test approvals_routes_spec -- --ignored --nocapture

      - name: Engine per-cap quotas integration (NATS)
        env:
          RITUAL_STREAM_NAME: RITUAL_EVENTS
        run: |
          cargo test -p engine --test per_cap_quota_integration -- --ignored --nocapture

<<<<<<< HEAD
      - name: Engine graph storage integration (NATS)
        run: |
          cargo test -p engine --test graph_storage_integration_spec -- --ignored --nocapture
=======
      - name: Graph capsule integration (NATS)
        run: |
          cargo test -p capsules_graph --test graph_integration_spec -- --ignored --nocapture

      - name: Graph API integration (NATS)
        run: |
          cargo test -p runtime --test graph_api_spec -- --ignored --nocapture

      - name: Graph dispatch integration (NATS)
        run: |
          cargo test -p runtime --test graph_dispatch_spec -- --ignored --nocapture
>>>>>>> e51c18fc

      - name: Smoke run (demonctl)
        run: |
          set -euo pipefail
          OUT="$(cargo run -p demonctl -- run examples/rituals/echo.yaml)"
          echo "$OUT"
          echo "$OUT" | grep -q '"event": "ritual.completed:v1"'
          echo "$OUT" | grep -q 'Hello from Demon!' || true  # printed to stdout by capsule; may be interleaved

      - name: Playwright smoke (Operate UI banner)
        working-directory: operate-ui/playwright
        env:
          BASE_URL: http://127.0.0.1:3000
          APPROVER_EMAIL: tester@example.com
        run: |
          # Start server on 3000 without stream bootstrap and allow the test approver email
          export DEMON_SKIP_STREAM_BOOTSTRAP=1
          export APPROVER_ALLOWLIST="${APPROVER_EMAIL:-tester@example.com}"
          (cd ../.. && APPROVER_ALLOWLIST="$APPROVER_ALLOWLIST" RUST_LOG=info cargo run -p operate-ui --quiet &) 
          # Wait for port 3000 to open
          for i in {1..60}; do nc -z 127.0.0.1 3000 && break; sleep 0.5; done
          # Stronger readiness: require HTTP 200 and JSON body from /api/runs
          for i in {1..60}; do
            code=$(curl -sS -o /tmp/runs.json -w "%{http_code}" http://127.0.0.1:3000/api/runs || true)
            if [[ "$code" == "200" ]] && jq -e . /tmp/runs.json >/dev/null 2>&1; then
              echo "✓ API ready"; break
            fi
            sleep 0.5
          done
          jq . /tmp/runs.json || true
          npm install
          npx playwright install --with-deps
          npm test

      - name: Teardown NATS
        if: always()
        run: docker rm -f nats || true

  preview-smoke:
    runs-on: ubuntu-latest
    needs: build-test
    steps:
      - name: Checkout
        uses: actions/checkout@v4

      - name: Install Rust (pinned toolchain)
        uses: dtolnay/rust-toolchain@v1
        with:
          toolchain: 1.82.0

      - name: Cache cargo registry + target
        uses: Swatinem/rust-cache@v2
        with:
          workspaces: |
            .
          cache-on-failure: true

      - name: Install jq
        run: sudo apt-get update && sudo apt-get install -y jq

      - name: Start NATS (JetStream)
        run: |
          docker run -d --rm --name nats -p 4222:4222 -p 8222:8222 nats:2.10 -js
          for i in {1..40}; do
            if docker logs nats 2>&1 | grep -q "Server is ready"; then exit 0; fi
            sleep 0.5
          done
          echo "NATS did not report ready in time"; docker logs nats; exit 1

      - name: Build workspace
        run: cargo build --workspace

      - name: Start Operate UI (background)
        env:
          RITUAL_STREAM_NAME: RITUAL_EVENTS
          APPROVER_ALLOWLIST: ops@example.com
        run: |
          nohup bash -c 'APPROVER_ALLOWLIST=ops@example.com RITUAL_STREAM_NAME=RITUAL_EVENTS cargo run -q -p operate-ui' >/tmp/ui.log 2>&1 &
          for i in {1..60}; do
            curl -sf http://127.0.0.1:3000/api/runs >/dev/null 2>&1 && break || true
            sleep 0.5
          done

      - name: Start TTL worker (background)
        env:
          RITUAL_STREAM_NAME: RITUAL_EVENTS
        run: |
          nohup bash -c 'TTL_WORKER_ENABLED=1 RITUAL_STREAM_NAME=RITUAL_EVENTS cargo run -q -p engine --bin demon-ttl-worker' >/tmp/worker.log 2>&1 &
          sleep 1

      - name: Seed preview (idempotent)
        env:
          RITUAL_STREAM_NAME: RITUAL_EVENTS
        run: |
          chmod +x examples/seed/seed_preview.sh
          ./examples/seed/seed_preview.sh | tee /tmp/seed.log

      - name: Preview assertions
        run: |
          set -euo pipefail
          # Runs list
          curl -s http://127.0.0.1:3000/api/runs | jq 'length >= 1' | grep -q true
          # Granted present
          curl -s http://127.0.0.1:3000/api/runs/run-preview-b | jq '.events | map(.event) | index("approval.granted:v1") != null' | grep -q true
          # TTL expired present once
          curl -s http://127.0.0.1:3000/api/runs/run-preview-c | jq '.events | map(select(.event=="approval.denied:v1" and .reason=="expired")) | length == 1' | grep -q true
          # HTML renders
          curl -s http://127.0.0.1:3000/runs | grep -qi '<!doctype html>'
          curl -s http://127.0.0.1:3000/runs/run-preview-b | grep -qi '<!doctype html>'

      - name: Teardown NATS
        if: always()
        run: docker rm -f nats || true

  cargo-audit:
    name: Cargo audit (advisories)
    runs-on: ubuntu-latest
    steps:
      - uses: actions/checkout@v4
      - uses: dtolnay/rust-toolchain@stable
      - name: Install cargo-audit (+stable)
        run: |
          set -euo pipefail
          cargo +stable install cargo-audit \
            || (echo "cargo-audit install failed; retrying in 10s" && sleep 10 && cargo +stable install cargo-audit)
      - name: Audit (+stable)
        run: |
          set -euo pipefail
          cargo +stable audit --deny warnings \
            || (echo "cargo-audit run failed; retrying in 10s" && sleep 10 && cargo +stable audit --deny warnings)

  cargo-deny:
    name: Cargo deny (licenses/bans)
    runs-on: ubuntu-latest
    steps:
      - uses: actions/checkout@v4
      - name: Install cargo-deny
        run: |
          set -euo pipefail
          cargo install cargo-deny --locked --force
      - name: Check licenses & bans
        run: cargo deny check --all-features
        continue-on-error: true

  bootstrapper-smoke:
    runs-on: ubuntu-latest
    needs: build-test
    steps:
      - name: Checkout
        uses: actions/checkout@v4

      - name: Install Rust (pinned toolchain)
        uses: dtolnay/rust-toolchain@v1
        with:
          toolchain: 1.82.0

      - name: Cache cargo registry + target
        uses: Swatinem/rust-cache@v2
        with:
          workspaces: |
            .
          cache-on-failure: true

      - name: Install jq
        run: sudo apt-get update && sudo apt-get install -y jq

      - name: Start NATS (JetStream)
        run: |
          docker run -d --rm --name nats -p 4222:4222 -p 8222:8222 nats:2.10 -js
          for i in {1..40}; do
            if docker logs nats 2>&1 | grep -q "Server is ready"; then exit 0; fi
            sleep 0.5
          done
          echo "NATS did not report ready in time"; docker logs nats; exit 1

      - name: Build workspace
        run: cargo build --workspace

      - name: Start Operate UI (background)
        env:
          RITUAL_STREAM_NAME: RITUAL_EVENTS_BS
          APPROVER_ALLOWLIST: ops@example.com
        run: |
          nohup bash -c 'APPROVER_ALLOWLIST=ops@example.com RITUAL_STREAM_NAME=RITUAL_EVENTS_BS cargo run -q -p operate-ui' >/tmp/ui.log 2>&1 &
          for i in {1..60}; do
            curl -sf http://127.0.0.1:3000/api/runs >/dev/null 2>&1 && break || true
            sleep 0.5
          done

      - name: Start TTL worker (background)
        env:
          RITUAL_STREAM_NAME: RITUAL_EVENTS_BS
        run: |
          nohup bash -c 'TTL_WORKER_ENABLED=1 RITUAL_STREAM_NAME=RITUAL_EVENTS_BS cargo run -q -p engine --bin demon-ttl-worker' >/tmp/worker.log 2>&1 &
          sleep 1

      - name: Bootstrap ensure+seed+verify (idempotent)
        env:
          RITUAL_STREAM_NAME: RITUAL_EVENTS_BS
          RITUAL_SUBJECTS: demon.ritual.v1.>
        run: |
          cargo run -q -p bootstrapper-demonctl -- --ensure-stream --seed --verify
          cargo run -q -p bootstrapper-demonctl -- --ensure-stream --seed --verify

      - name: Teardown NATS
        if: always()
        run: docker rm -f nats || true

  demonctl-bootstrap-smoke:
    runs-on: ubuntu-latest
    needs: build-test
    steps:
      - name: Checkout
        uses: actions/checkout@v4

      - name: Install Rust (pinned toolchain)
        uses: dtolnay/rust-toolchain@v1
        with:
          toolchain: 1.82.0

      - name: Cache cargo registry + target
        uses: Swatinem/rust-cache@v2
        with:
          workspaces: |
            .
          cache-on-failure: true

      - name: Install jq
        run: sudo apt-get update && sudo apt-get install -y jq

      - name: Start NATS (JetStream)
        run: |
          docker run -d --rm --name nats -p 4222:4222 -p 8222:8222 nats:2.10 -js
          for i in {1..40}; do
            if docker logs nats 2>&1 | grep -q "Server is ready"; then exit 0; fi
            sleep 0.5
          done
          echo "NATS did not report ready in time"; docker logs nats; exit 1

      - name: Build workspace
        run: cargo build --workspace

      - name: Start Operate UI (background)
        env:
          RITUAL_STREAM_NAME: RITUAL_EVENTS_DEMONCTL
          APPROVER_ALLOWLIST: ops@example.com
        run: |
          nohup bash -c 'APPROVER_ALLOWLIST=ops@example.com RITUAL_STREAM_NAME=RITUAL_EVENTS_DEMONCTL cargo run -q -p operate-ui' >/tmp/ui.log 2>&1 &
          for i in {1..60}; do
            curl -sf http://127.0.0.1:3000/api/runs >/dev/null 2>&1 && break || true
            sleep 0.5
          done

      - name: Start TTL worker (background)
        env:
          RITUAL_STREAM_NAME: RITUAL_EVENTS_DEMONCTL
        run: |
          nohup bash -c 'TTL_WORKER_ENABLED=1 RITUAL_STREAM_NAME=RITUAL_EVENTS_DEMONCTL cargo run -q -p engine --bin demon-ttl-worker' >/tmp/worker.log 2>&1 &
          sleep 1

      - name: demonctl bootstrap ensure+seed+verify (idempotent)
        env:
          RITUAL_STREAM_NAME: RITUAL_EVENTS_DEMONCTL
          RITUAL_SUBJECTS: demon.ritual.v1.>
        run: |
          cargo run -p demonctl -- bootstrap --ensure-stream --seed --verify
          cargo run -p demonctl -- bootstrap --ensure-stream --seed --verify

      - name: demonctl bootstrap individual flags
        env:
          RITUAL_STREAM_NAME: RITUAL_EVENTS_DEMONCTL
          RITUAL_SUBJECTS: demon.ritual.v1.>
        run: |
          cargo run -p demonctl -- bootstrap --ensure-stream
          cargo run -p demonctl -- bootstrap --seed --ritual-id test-ritual
          cargo run -p demonctl -- bootstrap --verify

      - name: demonctl bootstrap with overrides
        env:
          RITUAL_STREAM_NAME: RITUAL_EVENTS_DEMONCTL
          RITUAL_SUBJECTS: demon.ritual.v1.>
        run: |
          RITUAL_SUBJECTS="test.bootstrap.v1.>" cargo run -p demonctl -- bootstrap --ensure-stream --stream-name TEST_STREAM_OVERRIDE --nats-url nats://127.0.0.1:4222

      - name: Teardown NATS
        if: always()
        run: docker rm -f nats || true

  bootstrapper-bundles:
    runs-on: ubuntu-latest
    needs: build-test
    steps:
      - name: Checkout
        uses: actions/checkout@v4

      - name: Install Rust (pinned toolchain)
        uses: dtolnay/rust-toolchain@v1
        with:
          toolchain: 1.82.0

      - name: Cache cargo registry + target
        uses: Swatinem/rust-cache@v2
        with:
          workspaces: |
            .
          cache-on-failure: true

      - name: Install jq
        run: sudo apt-get update && sudo apt-get install -y jq

      - name: Clean up any existing containers
        run: |
          echo "=== Initial container cleanup ==="
          docker rm -f nats1 nats2 || true
          docker ps -a | grep nats || echo "No NATS containers found"

      - name: Start NATS (4222) and NATS (4223)
        run: |
          echo "=== Starting NATS containers ==="
          docker run -d --rm --name nats1 -p 4222:4222 -p 8222:8222 nats:2.10 -js
          docker run -d --rm --name nats2 -p 4223:4222 -p 8223:8222 nats:2.10 -js

          echo "=== Waiting for NATS readiness ==="
          for i in {1..40}; do
            echo "Attempt $i/40: Checking NATS readiness..."
            if docker logs nats1 2>&1 | grep -q "Server is ready" && docker logs nats2 2>&1 | grep -q "Server is ready"; then
              echo "✓ Both NATS servers are ready"
              # Additional check using NATS health endpoint (optional)
              if curl -sf http://127.0.0.1:8222/healthz >/dev/null 2>&1 && curl -sf http://127.0.0.1:8223/healthz >/dev/null 2>&1; then
                echo "✓ NATS health endpoints responding"
              else
                echo "⚠ Health endpoints not yet ready (this is normal)"
              fi
              exit 0
            fi
            sleep 0.5
          done
          echo "❌ NATS readiness check failed"
          echo "=== NATS1 logs ==="
          docker logs nats1 || true
          echo "=== NATS2 logs ==="
          docker logs nats2 || true
          exit 1

      - name: Build workspace
        run: cargo build --workspace

      - name: Start Operate UI + TTL worker
        env:
          RITUAL_STREAM_NAME: RITUAL_EVENTS_BUNDLES
          APPROVER_ALLOWLIST: ops@example.com
        run: |
          echo "=== Starting Operate UI ==="
          nohup bash -c 'APPROVER_ALLOWLIST=ops@example.com RITUAL_STREAM_NAME=RITUAL_EVENTS_BUNDLES cargo run -q -p operate-ui' >/tmp/ui.log 2>&1 &

          echo "=== Waiting for Operate UI readiness ==="
          for i in {1..60}; do
            echo "Attempt $i/60: Checking operate-ui readiness..."
            code=$(curl -sS -o /tmp/runs.json -w "%{http_code}" http://127.0.0.1:3000/api/runs 2>/dev/null || echo "000")
            if [[ "$code" == "200" ]] && jq -e . /tmp/runs.json >/dev/null 2>&1; then
              echo "✓ Operate UI ready (HTTP $code)"
              break
            elif [[ $i -eq 60 ]]; then
              echo "❌ Operate UI failed to start after 30 seconds"
              echo "=== Operate UI logs ==="
              cat /tmp/ui.log || true
              exit 1
            fi
            sleep 0.5
          done

          echo "=== Starting TTL worker ==="
          nohup bash -c 'TTL_WORKER_ENABLED=1 RITUAL_STREAM_NAME=RITUAL_EVENTS_BUNDLES cargo run -q -p engine --bin demon-ttl-worker' >/tmp/worker.log 2>&1 &
          sleep 1

      - name: Run local-dev bundle (twice) with idempotency asserts
        run: |
          echo "=== First bootstrap run ==="
          RUST_LOG=info RITUAL_STREAM_NAME=RITUAL_EVENTS_BUNDLES cargo run -p demonctl -- bootstrap --profile local-dev --ensure-stream --seed --verify 2>&1 | tee /tmp/local1.log

          echo "=== Inspecting NATS streams before cleanup ==="
          docker exec nats1 nats stream ls || echo "No streams or command failed"

          echo "=== Recreating NATS container for clean state ==="
          # Stop and remove to ensure no JetStream state persists
          docker stop nats1 || true
          docker rm nats1 || true

          # Recreate with clean state
          docker run -d --rm --name nats1 -p 4222:4222 -p 8222:8222 nats:2.10 -js

          echo "=== Waiting for fresh NATS readiness ==="
          for i in {1..40}; do
            echo "Attempt $i/40: Checking fresh NATS readiness..."
            if docker logs nats1 2>&1 | grep -q "Server is ready"; then
              echo "✓ Fresh NATS ready"
              # Verify health endpoint and give extra time for JetStream (optional)
              if curl -sf http://127.0.0.1:8222/healthz >/dev/null 2>&1; then
                echo "✓ NATS health endpoint responding"
              else
                echo "⚠ Health endpoint not yet ready (this is normal)"
              fi
              sleep 2  # Extra pause for JetStream initialization
              break
            fi
            if [[ $i -eq 40 ]]; then
              echo "❌ Fresh NATS failed to become ready"
              docker logs nats1 || true
              exit 1
            fi
            sleep 0.5
          done

          echo "=== Recreating JetStream stream for fresh NATS ==="
          RUST_LOG=info RITUAL_STREAM_NAME=RITUAL_EVENTS_BUNDLES cargo run -p demonctl -- bootstrap --profile local-dev --ensure-stream
          if [[ $? -ne 0 ]]; then
            echo "❌ Failed to recreate JetStream stream"
            exit 1
          fi
          echo "✓ JetStream stream RITUAL_EVENTS_BUNDLES recreated"

          echo "=== Waiting for Operate UI to reconnect ==="
          for i in {1..30}; do
            echo "Attempt $i/30: Checking operate-ui after NATS restart..."
            code=$(curl -sS -o /tmp/runs_check.json -w "%{http_code}" http://127.0.0.1:3000/api/runs 2>/dev/null || echo "000")
            if [[ "$code" == "200" ]] && jq -e . /tmp/runs_check.json >/dev/null 2>&1; then
              echo "✓ Operate UI reconnected (HTTP $code)"
              break
            elif [[ $i -eq 30 ]]; then
              echo "❌ Operate UI failed to reconnect to fresh NATS"
              echo "=== Operate UI logs after reconnection attempt ==="
              tail -20 /tmp/ui.log || true
              exit 1
            fi
            sleep 0.5
          done

          echo "=== Second bootstrap run ==="
          RUST_LOG=info RITUAL_STREAM_NAME=RITUAL_EVENTS_BUNDLES cargo run -p demonctl -- bootstrap --profile local-dev --ensure-stream --seed --verify 2>&1 | tee /tmp/local2.log

          echo "=== Verifying second run success ==="
          # The bootstrap command logs "seed: ok" and "verify: ok" to stderr via tracing when RUST_LOG=info
          if ! grep -q 'seed: ok' /tmp/local2.log; then
            echo "❌ Second run did not show 'seed: ok'"
            echo "=== Local2 log content ==="
            cat /tmp/local2.log
            exit 1
          fi
          if ! grep -q 'verify: ok' /tmp/local2.log; then
            echo "❌ Second run did not show 'verify: ok'"
            echo "=== Local2 log content ==="
            cat /tmp/local2.log
            exit 1
          fi
          echo "✓ Second bootstrap run completed successfully"

      - name: Run remote-nats bundle (twice) with idempotency asserts
        env:
          NATS_URL: nats://127.0.0.1:4223
        run: |
          echo "=== First remote-nats bootstrap run ==="
          RUST_LOG=info RITUAL_STREAM_NAME=RITUAL_EVENTS_BUNDLES cargo run -p demonctl -- bootstrap --profile remote-nats --ensure-stream --seed --verify 2>&1 | tee /tmp/remote1.log

          echo "=== Inspecting NATS2 streams before cleanup ==="
          docker exec nats2 nats stream ls || echo "No streams or command failed"

          echo "=== Recreating NATS2 container for clean state ==="
          # Stop and remove to ensure no JetStream state persists
          docker stop nats2 || true
          docker rm nats2 || true

          # Recreate with clean state
          docker run -d --rm --name nats2 -p 4223:4222 -p 8223:8222 nats:2.10 -js

          echo "=== Waiting for fresh NATS2 readiness ==="
          for i in {1..40}; do
            echo "Attempt $i/40: Checking fresh NATS2 readiness..."
            if docker logs nats2 2>&1 | grep -q "Server is ready"; then
              echo "✓ Fresh NATS2 ready"
              # Verify health endpoint and give extra time for JetStream (optional)
              if curl -sf http://127.0.0.1:8223/healthz >/dev/null 2>&1; then
                echo "✓ NATS2 health endpoint responding"
              else
                echo "⚠ Health endpoint not yet ready (this is normal)"
              fi
              sleep 2  # Extra pause for JetStream initialization
              break
            fi
            if [[ $i -eq 40 ]]; then
              echo "❌ Fresh NATS2 failed to become ready"
              docker logs nats2 || true
              exit 1
            fi
            sleep 0.5
          done

          echo "=== Recreating JetStream stream for fresh NATS2 ==="
          RUST_LOG=info RITUAL_STREAM_NAME=RITUAL_EVENTS_BUNDLES cargo run -p demonctl -- bootstrap --profile remote-nats --ensure-stream
          if [[ $? -ne 0 ]]; then
            echo "❌ Failed to recreate JetStream stream"
            exit 1
          fi
          echo "✓ JetStream stream RITUAL_EVENTS_BUNDLES recreated"

          echo "=== Second remote-nats bootstrap run ==="
          RUST_LOG=info RITUAL_STREAM_NAME=RITUAL_EVENTS_BUNDLES cargo run -p demonctl -- bootstrap --profile remote-nats --ensure-stream --seed --verify 2>&1 | tee /tmp/remote2.log

          echo "=== Verifying remote second run success ==="
          # The bootstrap command logs "seed: ok" and "verify: ok" to stderr via tracing when RUST_LOG=info
          if ! grep -q 'seed: ok' /tmp/remote2.log; then
            echo "❌ Remote second run did not show 'seed: ok'"
            echo "=== Remote2 log content ==="
            cat /tmp/remote2.log
            exit 1
          fi
          if ! grep -q 'verify: ok' /tmp/remote2.log; then
            echo "❌ Remote second run did not show 'verify: ok'"
            echo "=== Remote2 log content ==="
            cat /tmp/remote2.log
            exit 1
          fi
          echo "✓ Second remote-nats bootstrap run completed successfully"

      - name: Generate contract bundle for release
        run: |
          echo "=== Generating contract bundle ==="
          mkdir -p dist/contracts

          # Generate bundle.json with schemas and WIT definitions
          cargo run -p demonctl -- contracts bundle --format json --include-wit > dist/contracts/bundle.json

          # Calculate SHA-256 of bundle
          BUNDLE_SHA256=$(shasum -a 256 dist/contracts/bundle.json | cut -d' ' -f1)

          # Create manifest.json with metadata
          jq -n \
            --arg version "1.0.0" \
            --arg timestamp "$(date -u +%Y-%m-%dT%H:%M:%SZ)" \
            --arg git_sha "$(git rev-parse HEAD)" \
            --arg bundle_sha256 "$BUNDLE_SHA256" \
            '{
              version: $version,
              timestamp: $timestamp,
              git: {sha: $git_sha},
              bundle_sha256: $bundle_sha256
            }' > dist/contracts/manifest.json

          # Create checksum file for easy verification
          echo "$BUNDLE_SHA256  bundle.json" > dist/contracts/bundle.sha256

          echo "Bundle SHA-256: $BUNDLE_SHA256"
          echo "Generated files:"
          ls -la dist/contracts/

      - name: Upload contract bundle artifact
        uses: actions/upload-artifact@v4
        with:
          name: contract-bundle
          path: dist/contracts/
          retention-days: 30

      - name: Teardown NATS
        if: always()
        run: |
          docker rm -f nats1 || true
          docker rm -f nats2 || true

  # DO NOT RENAME: used in branch protection required checks
  bootstrapper-bundles-verify:
    name: Bootstrapper bundles — verify (offline, signature ok)
    runs-on: ubuntu-latest
    steps:
      - name: Checkout
        uses: actions/checkout@v4

      - name: Install Rust (pinned toolchain)
        uses: dtolnay/rust-toolchain@v1
        with:
          toolchain: 1.82.0

      - name: Cache cargo registry + target
        uses: Swatinem/rust-cache@v2
        with:
          workspaces: |
            .
          cache-on-failure: true

      - name: Install jq
        run: sudo apt-get update && sudo apt-get install -y jq

      - name: Build (locked)
        run: cargo build --locked --workspace

      - name: Verify library bundle (offline)
        run: |
          target/debug/bootstrapper-demonctl --verify-only --bundle lib://local/preview-local-dev@0.0.1 | tee verify.log
          jq -e 'select(.phase=="verify" and .signature=="ok")' verify.log >/dev/null

  bootstrapper-bundles-verify-negative:
    name: Bootstrapper bundles — negative verify (tamper ⇒ failed)
    runs-on: ubuntu-latest
    steps:
      - uses: actions/checkout@v4
      - uses: dtolnay/rust-toolchain@stable

      - name: Install jq
        run: sudo apt-get update && sudo apt-get install -y jq

      - name: Build demonctl (locked)
        run: cargo build --locked -p bootstrapper-demonctl

      - name: Tamper bundle and run verify-only (expect failure)
        shell: bash
        run: |
          set -euo pipefail

          # Tamper canonical bytes: bump duplicateWindowSeconds deterministically.
          # If the key exists, increment; otherwise append it.
          if grep -q '^duplicateWindowSeconds:' examples/bundles/local-dev.yaml; then
            awk 'BEGIN{FS=OFS=": "}
                 /^duplicateWindowSeconds:/{print $1": "$2+1; next}
                 {print}' examples/bundles/local-dev.yaml > local-dev.tmp
            mv local-dev.tmp examples/bundles/local-dev.yaml
          else
            printf '\nduplicateWindowSeconds: 121\n' >> examples/bundles/local-dev.yaml
          fi

          # Run offline verify; capture exit code
          set +e
          target/debug/bootstrapper-demonctl --verify-only --bundle lib://local/preview-local-dev@0.0.1 | tee tamper.log
          status=$?
          set -e

          # Assert we saw a failed signature line…
          jq -e 'select(.phase=="verify" and .signature=="failed")' tamper.log >/dev/null

          # …and the process exited non-zero.
          if [ $status -eq 0 ]; then
            echo "::error::verify-only unexpectedly succeeded on tampered bundle"
            exit 1
          fi

          echo "✅ Negative test passed: tampered bundle correctly failed verification"
          exit 0

  k8s-bootstrapper-smoke-dryrun:
    runs-on: ubuntu-latest
    needs: build-test
    # Only run on PRs/pushes that affect k8s-bootstrap related code
    if: |
      github.event_name == 'workflow_dispatch' ||
      contains(github.event.head_commit.message, 'k8s-bootstrap') ||
      contains(github.event.pull_request.title, 'k8s-bootstrap') ||
      (github.event_name == 'pull_request' && (
        contains(github.event.pull_request.changed_files.*.filename, 'bootstrapper/') ||
        contains(github.event.pull_request.changed_files.*.filename, 'demonctl/src/k8s_bootstrap/') ||
        contains(github.event.pull_request.changed_files.*.filename, 'demonctl/resources/') ||
        contains(github.event.pull_request.changed_files.*.filename, 'docs/examples/k8s-bootstrap/') ||
        contains(github.event.pull_request.changed_files.*.filename, 'scripts/tests/')
      )) ||
      (github.event_name == 'push' && github.ref == 'refs/heads/main')
    steps:
      - name: Checkout
        uses: actions/checkout@v4

      - name: Install Rust (pinned toolchain)
        uses: dtolnay/rust-toolchain@v1
        with:
          toolchain: 1.82.0

      - name: Cache cargo registry + target
        uses: Swatinem/rust-cache@v2
        with:
          workspaces: |
            .
          cache-on-failure: true

      - name: Build demonctl
        run: cargo build -p demonctl

      - name: Run bootstrapper smoke test (dry-run only)
        run: |
          make bootstrap-smoke ARGS="--dry-run-only --verbose"

      - name: Upload dry-run artifacts
        uses: actions/upload-artifact@v4
        if: always()
        with:
          name: k8s-bootstrapper-dryrun-artifacts
          path: dist/bootstrapper-smoke/
          retention-days: 7<|MERGE_RESOLUTION|>--- conflicted
+++ resolved
@@ -137,11 +137,10 @@
         run: |
           cargo test -p engine --test per_cap_quota_integration -- --ignored --nocapture
 
-<<<<<<< HEAD
       - name: Engine graph storage integration (NATS)
         run: |
           cargo test -p engine --test graph_storage_integration_spec -- --ignored --nocapture
-=======
+
       - name: Graph capsule integration (NATS)
         run: |
           cargo test -p capsules_graph --test graph_integration_spec -- --ignored --nocapture
@@ -153,7 +152,6 @@
       - name: Graph dispatch integration (NATS)
         run: |
           cargo test -p runtime --test graph_dispatch_spec -- --ignored --nocapture
->>>>>>> e51c18fc
 
       - name: Smoke run (demonctl)
         run: |

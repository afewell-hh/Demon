--- conflicted
+++ resolved
@@ -178,10 +178,6 @@
     Ok(())
 }
 
-<<<<<<< HEAD
-/// Process an expiry for a (tenant, run, ritual, gate): if no terminal exists, emit approval.denied:v1.
-/// Idempotency key: "{runId}:approval:{gateId}:denied".
-=======
 /// Extract escalation state from events for a specific gate
 pub fn extract_escalation_state(
     events: &[serde_json::Value],
@@ -402,7 +398,6 @@
 /// Process an expiry for a (tenant, run, ritual, gate): if no terminal exists,
 /// either escalate to next level or emit approval.denied:v1.
 /// Idempotency key: "{runId}:approval:{gateId}:denied" or "{runId}:approval:{gateId}:escalated:{level}".
->>>>>>> 810d7e7b
 pub async fn process_expiry_if_pending(
     tenant: &str,
     run_id: &str,

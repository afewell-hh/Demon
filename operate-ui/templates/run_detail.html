{% extends "base.html" %}

{% block title %}Run {{ run_id }} - Demon Operate UI{% endblock %}

{% block content %}
<div style="margin-bottom: 1rem;">
    <a href="/runs" class="btn btn-secondary">← Back to Runs</a>
</div>

{% if error %}
<div class="card">
    <div class="alert alert-error">
        <strong>Error:</strong> {{ error }}
    </div>
</div>
{% endif %}

{% if not jetstream_available %}
<div class="card">
    <div class="alert alert-warning">
        <strong>Warning:</strong> JetStream is not available. Unable to retrieve run details from the event store.
    </div>
</div>
{% endif %}

{% if run %}
<div class="card">
    <div class="card-header">
        <h2 class="card-title">Run Details</h2>
        <span class="status-indicator {{ run_status_class }}">{{ run_status }}</span>
    </div>

    <div style="display: grid; grid-template-columns: repeat(auto-fit, minmax(200px, 1fr)); gap: 1rem; margin-bottom: 2rem;">
        <div>
            <strong>Run ID:</strong><br>
            <code>{{ run.runId }}</code>
        </div>
        <div>
            <strong>Ritual ID:</strong><br>
            <code>{{ run.ritualId }}</code>
        </div>
        <div>
            <strong>Started:</strong><br>
            {{ run_started | default(value="-") }}
        </div>
        <div>
            <strong>Events:</strong><br>
            {{ run.events|length }} events
        </div>
    </div>
</div>

<<<<<<< HEAD
=======
{% if approvals %}
<div class="card">
    <div class="card-header">
        <h3 class="card-title">Approvals</h3>
        <span class="status-indicator {{ approvals.statusClass }}">{{ approvals.status }}</span>
    </div>
    <div style="display: grid; grid-template-columns: repeat(auto-fit, minmax(220px, 1fr)); gap: 1rem;">
        <div>
            <strong>Gate</strong><br>
            <code>{{ approvals.gateId }}</code>
        </div>
        {% if approvals.requester %}
        <div>
            <strong>Requester</strong><br>
            <code>{{ approvals.requester }}</code>
        </div>
        {% endif %}
        {% if approvals.approver %}
        <div>
            <strong>Approver</strong><br>
            <code>{{ approvals.approver }}</code>
        </div>
        {% endif %}
        {% if approvals.reason %}
        <div>
            <strong>Reason</strong><br>
            <span>{{ approvals.reason }}</span>
        </div>
        {% endif %}
        {% if approvals.note %}
        <div>
            <strong>Note</strong><br>
            <span>{{ approvals.note }}</span>
        </div>
        {% endif %}
    </div>
</div>
{% endif %}

>>>>>>> origin/main
<div class="card">
    <div class="card-header">
        <h3 class="card-title">Event Timeline</h3>
    </div>

    {% if run.events %}
        <div style="overflow-x: auto;">
            <table class="table">
                <thead>
                    <tr>
                        <th>Timestamp</th>
                        <th>Event</th>
                        <th>State Transition</th>
                        <th>Details</th>
                    </tr>
                </thead>
                <tbody>
                    {% for event in run.events %}
                    <tr>
                        <td><code>{{ event.ts }}</code></td>
                        <td>
                            <strong>
                                {% if event.event == "ritual.started:v1" %}Ritual Started
                                {% elif event.event == "ritual.completed:v1" %}Ritual Completed
                                {% elif event.event == "ritual.failed:v1" %}Ritual Failed
                                {% elif event.event == "ritual.transitioned:v1" %}State Transition
                                {% elif event.event == "timer.scheduled:v1" %}Timer Scheduled
                                {% else %}{{ event.event }}{% endif %}
                            </strong>
                            <div style="font-size: 0.875rem; color: var(--text-secondary);">
                                <code>{{ event.event }}</code>
                            </div>
                        </td>
                        <td>
                            {% if event.stateFrom or event.stateTo %}
                                <div style="display: flex; align-items: center; gap: 0.5rem;">
                                    {% if event.stateFrom %}
                                        <code>{{ event.stateFrom }}</code>
                                    {% else %}
                                        <span style="color: var(--text-secondary);">-</span>
                                    {% endif %}
                                    <span>→</span>
                                    {% if event.stateTo %}
                                        <code>{{ event.stateTo }}</code>
                                    {% else %}
                                        <span style="color: var(--text-secondary);">-</span>
                                    {% endif %}
                                </div>
                            {% else %}
                                <span style="color: var(--text-secondary);">-</span>
                            {% endif %}
                        </td>
                        <td>
                            {% if event.extra %}
                                <details>
                                    <summary style="cursor: pointer; color: var(--primary-color);">
                                        {{ event.extra|length }} field(s)
                                    </summary>
                                    <pre style="margin-top: 0.5rem; font-size: 0.8rem; background: #f5f5f5; padding: 0.5rem; border-radius: 4px; overflow-x: auto;">{{ event.extra | json }}</pre>
                                </details>
                            {% else %}
                                <span style="color: var(--text-secondary);">-</span>
                            {% endif %}
                        </td>
                    </tr>
                    {% endfor %}
                </tbody>
            </table>
        </div>
    {% else %}
        <div class="empty-state">
            <h3>No events found</h3>
            <p>This run has no recorded events.</p>
        </div>
    {% endif %}
</div>

<div class="card">
    <div class="card-header">
        <h3 class="card-title">API Access</h3>
    </div>
    <p>Get this run's data programmatically:</p>
    <div style="margin-top: 1rem;">
        <a href="/api/runs/{{ run_id }}" target="_blank" class="btn btn-primary">
            <code>GET /api/runs/{{ run_id }}</code>
        </a>
    </div>
</div>

{% endif %}

{% if not error and not run %}
<div class="card">
    <div class="empty-state">
        <h3>Run not found</h3>
        <p>The run with ID <code>{{ run_id }}</code> could not be found in the event store.</p>
        {% if jetstream_available %}
            <p>This could mean:</p>
            <ul style="text-align: left; margin-top: 1rem;">
                <li>The run ID doesn't exist</li>
                <li>The run hasn't started yet</li>
                <li>The events haven't been persisted to JetStream</li>
            </ul>
        {% endif %}
    </div>
</div>

{% endif %}

{% if jetstream_available %}
<script>
// Sprint 6: SSE connection with capped backoff + jitter; heartbeats are logged at debug noise level.
(function() {
  const runId = {{ run_id | json }};
  const base = window.location.origin;
  const BASE_MS = parseInt((window.SSE_RETRY_BASE_MS || '250'), 10) || 250;
  const MAX_MS  = parseInt((window.SSE_RETRY_MAX_MS  || '5000'), 10) || 5000;
  let attempt = 0;
  let es = null;

  function jitter(ms) {
    const delta = Math.floor(ms * 0.2);
    return ms + Math.floor((Math.random() * 2 - 1) * delta);
  }

  function connect() {
    const url = `${base}/api/runs/${runId}/events/stream`;
    es = new EventSource(url);
    attempt = 0;

    es.addEventListener('open', () => {
      console.info('[SSE] connected');
    });
    es.addEventListener('error', () => {
      es.close();
      scheduleReconnect();
    });
    es.addEventListener('heartbeat', (e) => {
      if (attempt === 0) {
        // Debug-level only to avoid noisy logs
        // console.debug('[SSE] heartbeat', e.data);
      }
    });
  }

  function scheduleReconnect() {
    attempt += 1;
    const backoff = Math.min(MAX_MS, BASE_MS * Math.pow(2, attempt - 1));
    const delay = jitter(backoff);
    if (attempt === 1) {
      console.info(`[SSE] reconnecting in ${delay}ms`);
    } else {
      // Debug-level only to reduce noise
      // console.debug(`[SSE] reconnecting in ${delay}ms (attempt ${attempt})`);
    }
    setTimeout(connect, delay);
  }

  connect();
})();

// Keep existing auto-refresh for running rituals as a safety net
{% if run and run.is_running %}
setTimeout(function() { window.location.reload(); }, 10000);
{% endif %}
</script>
{% endif %}
{% endblock %}<|MERGE_RESOLUTION|>--- conflicted
+++ resolved
@@ -50,8 +50,6 @@
     </div>
 </div>
 
-<<<<<<< HEAD
-=======
 {% if approvals %}
 <div class="card">
     <div class="card-header">
@@ -91,7 +89,6 @@
 </div>
 {% endif %}
 
->>>>>>> origin/main
 <div class="card">
     <div class="card-header">
         <h3 class="card-title">Event Timeline</h3>

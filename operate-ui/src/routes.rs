--- conflicted
+++ resolved
@@ -246,7 +246,6 @@
 }
 
 /// Admin: templates/report (JSON)
-<<<<<<< HEAD
 pub async fn admin_templates_report(State(state): State<AppState>, headers: HeaderMap) -> Response {
     if let Some(expected) = &state.admin_token {
         let got = headers
@@ -257,34 +256,17 @@
             return (StatusCode::UNAUTHORIZED, "missing or invalid admin token").into_response();
         }
     }
-
-=======
-pub async fn admin_templates_report(State(state): State<AppState>) -> Json<TemplateReport> {
-    // List templates from Tera registry
->>>>>>> 77fbb99f
     let templates = state
         .tera
         .get_template_names()
         .map(|s| s.to_string())
         .collect::<Vec<_>>();
-<<<<<<< HEAD
     let body = TemplateReport {
         templates,
         has_filter_tojson: true,
         template_ready: true,
     };
     Json(body).into_response()
-=======
-    // We register the `tojson` filter during AppState::new
-    let has_filter_tojson = true;
-    // If we reached here, templates compiled at startup
-    let template_ready = true;
-    Json(TemplateReport {
-        templates,
-        has_filter_tojson,
-        template_ready,
-    })
->>>>>>> 77fbb99f
 }
 
 // Helper functions for templates
